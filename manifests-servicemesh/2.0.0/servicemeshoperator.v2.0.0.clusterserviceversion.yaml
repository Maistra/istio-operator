--- conflicted
+++ resolved
@@ -12,11 +12,7 @@
       The OpenShift Service Mesh Operator enables you to install, configure, and manage an instance of Red Hat OpenShift Service Mesh. OpenShift Service Mesh is based on the open source Istio project.
 
     containerImage: registry.redhat.io/openshift-service-mesh/istio-rhel8-operator:2.0.0
-<<<<<<< HEAD
     createdAt: 2020-10-05T11:56:25CEST
-=======
-    createdAt: 2020-10-02T17:01:02CEST
->>>>>>> 556983b0
     support: Red Hat, Inc. 
     olm.skipRange: ">=1.0.2 <2.0.0"
     operators.openshift.io/infrastructure-features: '["Disconnected"]'
