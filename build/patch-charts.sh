#!/usr/bin/env bash

set -e

: ${HELM_DIR:?"Need to set HELM_DIR to output location for charts, e.g. tmp/_output/istio-releases/istio-1.1.0"}
: ${SOURCE_DIR:?"Need to set SOURCE_DIR to location of the istio-operator source directory"}

: ${OVERLAYS_DIR:=${SOURCE_DIR}/resources/helm/overlays}

# copy maistra specific templates into charts
function copyOverlay() {
  echo "copying Maistra chart customizations over stock Istio charts"
  find "${OVERLAYS_DIR}/" -maxdepth 1 -mindepth 1 -type d | xargs -I '{}' -n 1 -rt cp -rv '{}' ${HELM_DIR}
}

# The following modifications are made to the generated helm template for the Istio yaml files
# - remove the create customer resources job, we handle this in the installer to deal with potential races
# - remove the cleanup secrets job, we handle this in the installer
# - remove the kubernetes gateways
# - change privileged value on istio-proxy injection configmap to false
# - update the namespaceSelector to ignore namespaces with the label maistra.io/ignore-namespace
# - add a maistra-version label to all objects which have a release label
# - remove GODEBUG from the pilot environment
# - remove istio-multi service account
# - remove istio-multi cluster role binding
# - remove istio-reader cluster role
# - switch prometheus init container image from busybox to prometheus
# - switch webhook ports to 8443
# - switch health check files into /tmp
function patchTemplates() {
  echo "patching Istio Helm charts"

  # - add a maistra-version label to all objects which have a release label
  for file in $(find ${HELM_DIR} -name "*.yaml" -o -name "*.yaml.tpl"); do
    if grep -l 'release: ' $file; then
      sed_wrap -i -e '/^metadata:/,/^[^ {]/ { s/^\(.*\)labels:/\1labels:\
\1  maistra-version: '${MAISTRA_VERSION}'/ }' $file
    fi
    if grep -l '\.Values\.global\.istioNamespace' $file; then
      sed_wrap -i -e 's/\.Values\.global\.istioNamespace/.Release.Namespace/' $file
    fi
    if grep -l '{{- if not (eq .Values.revision "") }}-{{ .Values.revision }}{{- end }}' $file; then
      sed_wrap -i -e 's/{{- if not (eq .Values.revision "") }}-{{ .Values.revision }}{{- end }}/-{{ .Values.revision | default "default" }}/' $file
    fi
  done

  # MAISTRA-506 add a maistra-control-plane label for deployment specs
  for file in $(find ${HELM_DIR} -name "*.yaml" -o -name "*.yaml.tpl" | xargs grep -Hl '^kind: Deployment'); do
    sed_wrap -i -e '/^spec:/,$ { /template:$/,$ { /metadata:$/,$ { s/^\(.*\)labels:/\1labels:\
\1  maistra-control-plane: {{ .Release.Namespace }}/ } } }' $file
  done

  # - remove istio-multi service account
  # - for 1.6, this contains the sa for istiod, so need to do some munging
  sed_wrap -i -e 's/\(: istiod-service-account\)/\1-{{ .Values.revision | default "default" }}/' \
      ${HELM_DIR}/base/templates/serviceaccount.yaml \
      ${HELM_DIR}/base/templates/clusterrolebinding.yaml \
      ${HELM_DIR}/istio-control/istio-discovery/templates/deployment.yaml

  sed_wrap -i -e '1,/^---/ d' \
    ${HELM_DIR}/base/templates/serviceaccount.yaml \
    ${HELM_DIR}/base/templates/clusterrolebinding.yaml

  # update role reference too
  sed_wrap -i -e 's/\(: istiod-pilot\).*$/\1-{{ .Values.revision | default "default" }}/' \
      -e 's/istiod-{{ .Release.Namespace }}/istiod-{{ .Values.revision | default "default" }}-{{ .Release.Namespace }}/' \
      ${HELM_DIR}/base/templates/clusterrolebinding.yaml \
  
  mv ${HELM_DIR}/base/templates/serviceaccount.yaml ${HELM_DIR}/istio-control/istio-discovery/templates/serviceaccount.yaml
  mv ${HELM_DIR}/base/templates/clusterrolebinding.yaml ${HELM_DIR}/istio-control/istio-discovery/templates/clusterrolebinding.yaml
  
  # - remove istio-reader cluster role
  # - and again....
  sed_wrap -i -e '/^---/,$ d' \
      -e 's/name: istiod-.*$/name: istiod-{{ .Values.revision | default "default" }}-{{ .Release.Namespace }}/' \
      ${HELM_DIR}/base/templates/clusterrole.yaml
  mv ${HELM_DIR}/base/templates/clusterrole.yaml ${HELM_DIR}/istio-control/istio-discovery/templates/clusterrole.yaml

  # - move istiod specific templates to istio-discovery
  mv ${HELM_DIR}/base/templates/endpoints.yaml ${HELM_DIR}/base/templates/services.yaml ${HELM_DIR}/base/templates/validatingwebhookconfiguration.yaml ${HELM_DIR}/istio-control/istio-discovery/templates/

  # - nuke unnecessary files from base
  rm -rf ${HELM_DIR}/base/templates ${HELM_DIR}/base/files ${HELM_DIR}/base/crds/crd-operator.yaml

  # rename base/crds to istio-init/files
  mv ${HELM_DIR}/base/crds/* ${HELM_DIR}/istio-init/files
  rm -rf ${HELM_DIR}/base
}

function patchGalley() {
  echo "patching Galley specific Helm charts"
  # galley
  # Webhooks are not namespaced!  we do this to ensure we're not setting owner references on them
  # add namespace selectors
  # remove define block
  webhookconfig=${HELM_DIR}/istio-control/istio-discovery/templates/validatingwebhookconfiguration.yaml
  sed_wrap -i -e '/metadata:/,/webhooks:/ {
                /namespace:/d
                /name:/s/istiod-{{ .Release.Namespace }}/istiod-{{ .Values.revision | default "default" }}-{{ .Release.Namespace }}/
                /labels:/a\
\    istio.io/rev: \{\{ .Values.revision | default "default" \}\}
              }' $webhookconfig
  sed_wrap -i -e 's/name: istiod$/name: istiod-{{ .Values.revision | default "default" }}/' $webhookconfig
  sed_wrap -i -e 's|\(\(^ *\)rules:\)|\2namespaceSelector:\
\2  matchExpressions:\
\2  - key: maistra.io/member-of\
\2    operator: In\
\2    values:\
\2    - {{ .Release.Namespace }}\
\1|' $webhookconfig
  sed_wrap -i -e '/rules:/ a\
      - operations:\
        - CREATE\
        - UPDATE\
        apiGroups:\
        - authentication.maistra.io\
        apiVersions:\
        - "*"\
        resources:\
        - "*"\
      - operations:\
        - CREATE\
        - UPDATE\
        apiGroups:\
        - rbac.maistra.io\
        apiVersions:\
        - "*"\
        resources:\
        - "*"' $webhookconfig
  sed_wrap -i -e '1 i\
\{\{- if .Values.global.configValidation \}\}
' $webhookconfig

  sed_wrap -i -e 's/^---/{{- end }}/' $webhookconfig

  sed_wrap -i -e 's/failurePolicy: Ignore/failurePolicy: Fail/' $webhookconfig

  # add name to webhook port (XXX: move upstream)
  # change the location of the healthCheckFile from /health to /tmp/health
  # add --validation-port=8443
  deployment=${HELM_DIR}/istio-control/istio-discovery/templates/deployment.yaml
  sed_wrap -i -e 's/^\(.*\)\- containerPort: 15017.*$/\1- name: webhook\
\1  containerPort: 15017/' $deployment

  # always istiod
  sed_wrap -i -e '/{{- if eq .Values.revision ""}}/,/{{- end }}/d' $deployment

  # multitenant
  echo '
  # Maistra specific
  - apiGroups: ["maistra.io"]
    resources: ["servicemeshmemberrolls"]
    verbs: ["get", "list", "watch"]
  - apiGroups: ["route.openshift.io"]
    resources: ["routes", "routes/custom-host"]
    verbs: ["get", "list", "watch", "create", "delete", "update"]
  - apiGroups: ["extensions.maistra.io"]
    resources: ["servicemeshextensions"]
    verbs: ["get", "list", "watch"]' >> ${HELM_DIR}/istio-control/istio-discovery/templates/clusterrole.yaml
  sed_wrap -i -e 's/, *"nodes"//' ${HELM_DIR}/istio-control/istio-discovery/templates/clusterrole.yaml
  sed_wrap -i -e '/- apiGroups:.*admissionregistration\.k8s\.io/,/verbs:/ d' ${HELM_DIR}/istio-control/istio-discovery/templates/clusterrole.yaml
  sed_wrap -i -e '/- apiGroups:.*certificates\.k8s\.io/,/verbs:/ d' ${HELM_DIR}/istio-control/istio-discovery/templates/clusterrole.yaml
  sed_wrap -i -e '/- apiGroups:.*apiextensions\.k8s\.io/,/verbs:/ d' ${HELM_DIR}/istio-control/istio-discovery/templates/clusterrole.yaml

  convertClusterRoleBinding ${HELM_DIR}/istio-control/istio-discovery/templates/clusterrolebinding.yaml
  sed_wrap -i -e '/- "discovery"/ a\
          - --memberRollName=default\
          - --cacheCluster=outbound|80||wasm-cacher-{{ .Values.revision | default "default" }}.{{ .Release.Namespace }}.svc.cluster.local\
          - --enableNodePortGateways=false\
<<<<<<< HEAD
          - --enableCRDScan=false\
=======
          - --enableIngressClassName=false\
>>>>>>> 95ba08eb
          - --podLocalitySource=pod' ${HELM_DIR}/istio-control/istio-discovery/templates/deployment.yaml
  # disable webhook config updates
  sed_wrap -i -r -e '/INJECTION_WEBHOOK_CONFIG_NAME/,/ISTIOD_ADDR/ {
      /INJECTION_WEBHOOK_CONFIG_NAME/a\
\            value: ""\
\          - name: VALIDATION_WEBHOOK_CONFIG_NAME\
\            value: ""
      /INJECTION_WEBHOOK_CONFIG_NAME|ISTIOD_ADDR/! d
    }' $deployment
  # remove privileged security settings
  sed_wrap -i -r -e '/template:/,/containers:/ { /securityContext:/,/containers:/ { /containers:/! d }}' \
      -e '/containers:/,$ { /securityContext:/,/capabilities:/ { /capabilities:|securityContext:/! d }}' \
      $deployment
  echo '
base:
  validationURL: ""' >> ${HELM_DIR}/global.yaml
  # always istiod
  sed_wrap -i -e '/{{- if ne .Values.revision ""}}/,/{{- end }}/d' \
      -e '/matchLabels:/a\
\      app: istiod\
\      istio.io/rev: {{ .Values.revision | default "default" }}' \
    $deployment

  # IOR
  sed_wrap -i -e '/env:/ a\
{{- $iorEnabled := "true" }}\
{{- $gateway := index .Values "gateways" "istio-ingressgateway" }}\
{{- if or (not .Values.gateways.enabled) (not $gateway) (not $gateway.ior_enabled) }}\
{{- $iorEnabled = "false" }}\
{{- end }}\
          - name: ENABLE_IOR\
            value: "{{ $iorEnabled }}"' "${deployment}"

  # Extensions
  sed_wrap -i -e '/env:/ a\
          - name: ENABLE_MAISTRA_EXTENSIONS\
            value: "{{ .Values.wasmExtensions.enabled }}"' "${deployment}"
}

function patchGateways() {
  echo "patching Gateways specific Helm charts"
  sed_wrap -i -e 's/type: LoadBalancer$/type: ClusterIP/' ${HELM_DIR}/gateways/istio-ingress/values.yaml

  sed_wrap -i -e 's/\(^ *\)- containerPort: {{ $val.targetPort | default $val.port }}/\1- name: {{ $val.name }}\
\1  containerPort: {{ $val.targetPort | default $val.port }}/' ${HELM_DIR}/gateways/istio-ingress/templates/deployment.yaml ${HELM_DIR}/gateways/istio-egress/templates/deployment.yaml

  # add label for easier selection in Gateway resources
  sed_wrap -i -e 's/^\(.*\)labels:/\1labels:\
\1  maistra.io\/gateway: {{ $gateway.name | default "istio-ingressgateway" }}.{{ $gateway.namespace | default .Release.Namespace }}/' ${HELM_DIR}/gateways/istio-ingress/templates/deployment.yaml
  sed_wrap -i -e 's/^\(.*\)labels:/\1labels:\
\1  maistra.io\/gateway: {{ $gateway.name | default "istio-egressgateway" }}.{{ $gateway.namespace | default .Release.Namespace }}/' ${HELM_DIR}/gateways/istio-egress/templates/deployment.yaml

  # gateways in other namespaces need proxy config
  sed_wrap -i -e '/env:/ a\
{{- if $gateway.namespace }}\
{{- if ne $gateway.namespace .Release.Namespace }}\
          - name: PROXY_CONFIG\
            value: |-\
              concurrency: {{ .Values.global.proxy.concurrency | default 2 }}\
              tracing:\
              {{- if eq .Values.global.proxy.tracer "lightstep" }}\
                lightstep:\
                  address: {{ .Values.global.tracer.lightstep.address }}\
                  accessToken: {{ .Values.global.tracer.lightstep.accessToken }}\
              {{- else if eq .Values.global.proxy.tracer "jaeger" }}\
                zipkin:\
                  address: {{ .Values.global.tracer.zipkin.address }}\
              {{- else if eq .Values.global.proxy.tracer "zipkin" }}\
                zipkin:\
                {{- if .Values.global.tracer.zipkin.address }}\
                  address: {{ .Values.global.tracer.zipkin.address }}\
                {{- else }}\
                  address: zipkin.{{ .Values.global.telemetryNamespace }}:9411\
                {{- end }}\
              {{- else if eq .Values.global.proxy.tracer "datadog" }}\
                datadog:\
                  address: {{ .Values.global.tracer.datadog.address }}\
              {{- else if eq .Values.global.proxy.tracer "stackdriver" }}\
                stackdriver:\
                {{- if $.Values.global.tracer.stackdriver.debug }}\
                  debug: {{ $.Values.global.tracer.stackdriver.debug }}\
                {{- end }}\
                {{- if $.Values.global.tracer.stackdriver.maxNumberOfAttributes }}\
                  maxNumberOfAttributes: {{ $.Values.global.tracer.stackdriver.maxNumberOfAttributes }}\
                {{- end }}\
                {{- if $.Values.global.tracer.stackdriver.maxNumberOfAnnotations }}\
                  maxNumberOfAnnotations: {{ $.Values.global.tracer.stackdriver.maxNumberOfAnnotations }}\
                {{- end }}\
                {{- if $.Values.global.tracer.stackdriver.maxNumberOfMessageEvents }}\
                  maxNumberOfMessageEvents: {{ $.Values.global.tracer.stackdriver.maxNumberOfMessageEvents }}\
                {{- end }}\
              {{- end }}\
              controlPlaneAuthPolicy: NONE\
              {{- if .Values.global.remotePilotAddress }}\
              discoveryAddress: {{ printf "istiod-remote.%s.svc" .Release.Namespace }}:15012\
              {{- else }}\
              discoveryAddress: istiod-{{ .Values.revision | default "default" }}.{{.Release.Namespace}}.svc:15012\
              {{- end }}\
              {{- if .Values.global.proxy.envoyMetricsService }}\
              {{- if .Values.global.proxy.envoyMetricsService.enabled }}\
              envoyMetricsService:\
                address: {{ .Values.global.proxy.envoyMetricsService.host }}:{{ .Values.global.proxy.envoyMetricsService.port }}\
              {{- if .Values.global.proxy.envoyMetricsService.tlsSettings }}\
                tlsSettings:\
                  {{ toYaml .Values.global.proxy.envoyMetricsService.tlsSettings | trim | indent 18 }}\
              {{- end}}\
              {{- if .Values.global.proxy.envoyMetricsService.tcpKeepalive }}\
                tcpKeepalive:\
                  {{ toYaml .Values.global.proxy.envoyMetricsService.tcpKeepalive | trim | indent 18 }}\
              {{- end}}\
              {{- end}}\
              {{- end}}\
              {{- if .Values.global.proxy.envoyAccessLogService }}\
              {{- if .Values.global.proxy.envoyAccessLogService.enabled }}\
              envoyAccessLogService:\
                address: {{ .Values.global.proxy.envoyAccessLogService.host }}:{{ .Values.global.proxy.envoyAccessLogService.port }}\
              {{- if .Values.global.proxy.envoyAccessLogService.tlsSettings }}\
                tlsSettings:\
                  {{ toYaml .Values.global.proxy.envoyAccessLogService.tlsSettings | trim | indent 18 }}\
              {{- end}}\
              {{- if .Values.global.proxy.envoyAccessLogService.tcpKeepalive }}\
                tcpKeepalive:\
                  {{ toYaml .Values.global.proxy.envoyAccessLogService.tcpKeepalive | trim | indent 18 }}\
              {{- end}}\
              {{- end}}\
              {{- end}}\
{{- end }}\
{{- end }}\
' ${HELM_DIR}/gateways/istio-ingress/templates/deployment.yaml ${HELM_DIR}/gateways/istio-egress/templates/deployment.yaml

  # install in specified namespace
  for file in $(find ${HELM_DIR}/gateways/istio-ingress/templates -type f -name "*.yaml" ! -name "meshexpansion.yaml"); do
    sed_wrap -i -e 's/^\( *\)namespace:.*/\1namespace: {{ $gateway.namespace | default .Release.Namespace }}/' $file
  done
  for file in $(find ${HELM_DIR}/gateways/istio-egress/templates -type f -name "*.yaml"); do
    sed_wrap -i -e 's/^\( *\)namespace:.*/\1namespace: {{ $gateway.namespace | default .Release.Namespace }}/' $file
  done
  sed_wrap -i -e '1 {
    i \{\{ $gateway := index .Values "gateways" "istio-ingressgateway" \}\}\
\{\{- if and .Values.global.meshExpansion.enabled (eq $gateway.name "istio-ingressgateway") \}\}
    d
    }' ${HELM_DIR}/gateways/istio-ingress/templates/meshexpansion.yaml
}

function patchSidecarInjector() {
  echo "patching Sidecar Injector specific Helm charts"
  # Webhooks are not namespaced!  we do this to ensure we're not setting owner references on them
  webhookconfig=${HELM_DIR}/istio-control/istio-discovery/templates/mutatingwebhook.yaml
  sed_wrap -i -e '/^{{- if eq .Release.Namespace "istio-system"}}/,/^{{- end }}/d' \
      -e '/metadata:/a\
\  name: istiod-{{ .Values.revision | default "default" }}-{{ .Release.Namespace }}' \
    $webhookconfig
  sed_wrap -i -e '/if .Values.sidecarInjectorWebhook.enableNamespacesByDefault/,$ {
      /enableNamespacesByDefault/i\
      matchExpressions:\
      - key: maistra.io\/member-of\
        operator: In\
        values:\
        - \{\{ .Release.Namespace \}\}\
      - key: maistra.io/ignore-namespace\
        operator: DoesNotExist\
      - key: istio-injection\
        operator: NotIn\
        values:\
        - disabled\
      - key: istio-env\
        operator: DoesNotExist\
\{\{- if .Values.sidecarInjectorWebhook.objectSelector.enabled \}\}\
    objectSelector:\
      matchExpressions:\
\{\{- if eq .Values.global.proxy.autoInject "enabled" \}\}\
      - key: "sidecar.istio.io/inject"\
        operator: NotIn\
        values:\
        - "false"\
\{\{- else \}\}\
      - key: "sidecar.istio.io/inject"\
        operator: In\
        values:\
        - "true"\
\{\{- end \}\}\
\{\{- end \}\}
      d
    }' $webhookconfig
  # remove {{- if not .Values.global.operatorManageWebhooks }} ... {{- end }}
  sed_wrap -i -e '/operatorManageWebhooks/ d' $webhookconfig

  # - change privileged value on istio-proxy injection configmap to false
  # setting the proper values will fix this:
  # global.proxy.privileged=false
  # global.proxy.enableCoreDump=false
  # however, we need to ensure privileged is set for istio_init
  sed_wrap -i -e '/- name: istio-init/,/- name: enable-core-dump/ {
    /privileged:/d
    /allowPrivilegeEscalation:/d
    / *- ALL/a\
        - KILL\
        - MKNOD\
        - SETGID\
        - SETUID
  }' ${HELM_DIR}/istio-control/istio-discovery/files/injection-template.yaml

  sed_wrap -i -e 's/runAsUser: 1337/runAsUser: {{ .ProxyUID }}/g' ${HELM_DIR}/istio-control/istio-discovery/files/injection-template.yaml
  sed_wrap -i -e 's/runAsGroup: 1337/runAsGroup: {{ .ProxyUID }}/g' ${HELM_DIR}/istio-control/istio-discovery/files/injection-template.yaml
  sed_wrap -i -e 's/fsGroup: 1337/fsGroup: {{ .ProxyUID }}/g' ${HELM_DIR}/istio-control/istio-discovery/files/injection-template.yaml

  sed_wrap -i -e '/- name: istio-proxy/,/resources:/ {
    / *- ALL/a\
        - KILL\
        - MKNOD\
        - SETGID\
        - SETUID
  }' ${HELM_DIR}/istio-control/istio-discovery/files/injection-template.yaml

  # replace 'default' in CA_ADDR spec to use valueOrDefault
  sed_wrap -i -e 's/value: istiod-{{ .Values.revision | default "default" }}.*$/value: istiod-{{ valueOrDefault .Values.revision "default" }}.{{ .Values.global.istioNamespace }}.svc:15012/' \
      ${HELM_DIR}/istio-control/istio-discovery/files/injection-template.yaml

  # never apply init container, even for validation
  sed_wrap -i -e 's${{ if ne (annotation .ObjectMeta `sidecar.istio.io/interceptionMode` .ProxyConfig.InterceptionMode) `NONE` }}${{ if not .Values.istio_cni.enabled -}}$' \
      ${HELM_DIR}/istio-control/istio-discovery/files/injection-template.yaml
  # use the correct cni network defintion
  sed_wrap -i -e '/podRedirectAnnot:/,$s/istio-cni/{{ .Values.istio_cni.istio_cni_network }}/' \
      ${HELM_DIR}/istio-control/istio-discovery/files/injection-template.yaml
}

function patchMixer() {
  echo "patching Mixer specific Helm charts"

  # multitenant
  sed_wrap -i -e 's/^---.*$/\
- apiGroups: ["maistra.io"]\
  resources: ["servicemeshmemberrolls"]\
  verbs: ["get", "list", "watch"]/' ${HELM_DIR}/istio-policy/templates/clusterrole.yaml
  sed_wrap -i -e 's/^---.*$/\
- apiGroups: ["maistra.io"]\
  resources: ["servicemeshmemberrolls"]\
  verbs: ["get", "list", "watch"]/' ${HELM_DIR}/istio-telemetry/mixer-telemetry/templates/clusterrole.yaml
  convertClusterRoleBinding ${HELM_DIR}/istio-policy/templates/clusterrolebinding.yaml
  convertClusterRoleBinding ${HELM_DIR}/istio-telemetry/mixer-telemetry/templates/clusterrolebinding.yaml
  sed_wrap -i -e '/name: *mixer/,/args:/ {
    /args/ a\
\          - --memberRollName=default\
\          - --memberRollNamespace=\{\{ .Release.Namespace \}\}
  }' ${HELM_DIR}/istio-policy/templates/deployment.yaml
  sed_wrap -i -e '/name: *mixer/,/args:/ {
    /args/ a\
\          - --memberRollName=default\
\          - --memberRollNamespace=\{\{ .Release.Namespace \}\}
  }' ${HELM_DIR}/istio-telemetry/mixer-telemetry/templates/deployment.yaml
}

# The following modifications are made to the generated helm template for the Kiali yaml file
# - remove all non-kiali operator configuration
# - remove values.yaml from community
function patchKialiTemplate() {
  echo "patching Kiali specific Helm charts"

  # we are using kiali operator, no need for the other templates
  for yaml in demosecret clusterrolebinding clusterrole configmap deployment serviceaccount service
  do
    rm "${HELM_DIR}/istio-telemetry/kiali/templates/${yaml}.yaml"
  done
  rm "${HELM_DIR}/istio-telemetry/kiali/values.yaml"
  rm "${HELM_DIR}/istio-telemetry/kiali/templates/_affinity.tpl"
}

# The following modifications are made to the upstream kiali configuration for deployment on OpenShift
function patchKialiOpenShift() {
  echo "more patching of Kiali specific Helm charts"
  echo "Nothing to do - using kiali operator and the kiali-cr.yaml"
}

function convertClusterToNamespaced() {
  # $1 - file to convert
  # $2 - cluster kind
  # $3 - namespaced kind
  # $4 - dereference
  sed_wrap -i -e 's/^\(\( *\)kind.*'$2'.*$\)/\2kind: '$3'/' "${1}"
  sed_wrap -i -e '0,/name:/ s/^\(\(.*\)name:.*$\)/\1\
\2namespace: {{ '$4'.Release.Namespace }}/' "${1}"
}

function convertClusterRoleBinding() {
  convertClusterToNamespaced "$1" "ClusterRoleBinding" "RoleBinding" "$2"
}

function removeUnsupportedCharts() {
  echo "removing unsupported Helm charts"
  rm -rf ${HELM_DIR}/istio-cni
  rm -rf ${HELM_DIR}/istio-telemetry/prometheusOperator
  rm -rf ${HELM_DIR}/istiocoredns
  rm -rf ${HELM_DIR}/istiod-remote
  rm -rf ${HELM_DIR}/istio-operator
}

function moveEnvoyFiltersToMeshConfigChart() {
  echo "moving EnvoyFilter manifests to mesh-config"
  mv ${HELM_DIR}/istio-control/istio-discovery/templates/telemetry*.yaml ${HELM_DIR}/mesh-config/templates

  echo >> ${HELM_DIR}/global.yaml
  sed_nowrap -n -e '/^telemetry:/,/^      logWindowDuration/ p' ${HELM_DIR}/istio-control/istio-discovery/values.yaml >> ${HELM_DIR}/global.yaml
  sed_wrap -i -n -e '/^telemetry:/,/^      logWindowDuration/ d; p' ${HELM_DIR}/istio-control/istio-discovery/values.yaml
}

function hacks() {
  echo "XXXXXXXX HACKS THAT NEED TO BE RESOLVED BEFORE 2.0 RELEASE XXXXXXXX"
  sed_wrap -i -e '/containers:/,/name: discovery/ {
      /name: discovery/a\
\          workingDir: "/"
    }' ${HELM_DIR}/istio-control/istio-discovery/templates/deployment.yaml
}

copyOverlay
removeUnsupportedCharts

patchTemplates

patchGalley
patchGateways
patchSidecarInjector
patchMixer
patchKialiTemplate
patchKialiOpenShift
moveEnvoyFiltersToMeshConfigChart

source ${SOURCE_DIR}/build/patch-grafana.sh
source ${SOURCE_DIR}/build/patch-jaeger.sh
source ${SOURCE_DIR}/build/patch-prometheus.sh

# XXX: hacks - remove before 2.0 release
hacks<|MERGE_RESOLUTION|>--- conflicted
+++ resolved
@@ -167,11 +167,8 @@
           - --memberRollName=default\
           - --cacheCluster=outbound|80||wasm-cacher-{{ .Values.revision | default "default" }}.{{ .Release.Namespace }}.svc.cluster.local\
           - --enableNodePortGateways=false\
-<<<<<<< HEAD
           - --enableCRDScan=false\
-=======
           - --enableIngressClassName=false\
->>>>>>> 95ba08eb
           - --podLocalitySource=pod' ${HELM_DIR}/istio-control/istio-discovery/templates/deployment.yaml
   # disable webhook config updates
   sed_wrap -i -r -e '/INJECTION_WEBHOOK_CONFIG_NAME/,/ISTIOD_ADDR/ {
