apiVersion: maistra.io/v2
kind: ServiceMeshControlPlane
metadata:
  name: minimal
spec:
  tracing:
    # change to Jaeger to enable tracing
    type: None
  addons:
<<<<<<< HEAD
    tracing:
      # change to Jaeger to enable tracing
      type: None
      jaeger:
        name: jaeger
        install: {}
    metrics:
      prometheus:
        enabled: false
    visualization:
      grafana:
        enabled: false
        install: {}
      kiali:
        name: kiali
        enabled: false
        install: {}
=======
    jaeger:
      name: jaeger
      install: {}
    grafana:
      enabled: false
      install: {}
    kiali:
      name: kiali
      enabled: false
      install: {}
>>>>>>> 4942e53c

---

apiVersion: maistra.io/v1
kind: ServiceMeshMemberRoll
metadata:
  name: default
spec:
  members:
  # a list of namespaces that should be joined into the service mesh
  # for example, to add the bookinfo namespace
  #- bookinfo<|MERGE_RESOLUTION|>--- conflicted
+++ resolved
@@ -7,25 +7,8 @@
     # change to Jaeger to enable tracing
     type: None
   addons:
-<<<<<<< HEAD
-    tracing:
-      # change to Jaeger to enable tracing
-      type: None
-      jaeger:
-        name: jaeger
-        install: {}
-    metrics:
-      prometheus:
-        enabled: false
-    visualization:
-      grafana:
-        enabled: false
-        install: {}
-      kiali:
-        name: kiali
-        enabled: false
-        install: {}
-=======
+    prometheus:
+      enabled: false
     jaeger:
       name: jaeger
       install: {}
@@ -36,8 +19,6 @@
       name: kiali
       enabled: false
       install: {}
->>>>>>> 4942e53c
-
 ---
 
 apiVersion: maistra.io/v1
